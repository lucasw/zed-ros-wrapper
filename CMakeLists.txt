cmake_minimum_required(VERSION 2.8.7)

project(zed_wrapper)

# if CMAKE_BUILD_TYPE is not specified, take 'Release' as default
IF(NOT CMAKE_BUILD_TYPE)
    SET(CMAKE_BUILD_TYPE Release)
ENDIF(NOT CMAKE_BUILD_TYPE)

find_package(ZED 2.0 REQUIRED)

#If you have compilation issues, edit OCV_VERSION and CUDA_VERSION according to the following values :
#ZED SDK 1.1.1 : (https://www.stereolabs.com/developers/#download_anchor)
#   TX1 Jetpack 2.3 : OpenCV 2.4, CUDA 8.0
#   TX1 Jetpack < 2.3 : OpenCV 2.4, CUDA 7.0
#   TK1 : OpenCV 2.4, CUDA 6.5
#   Ubuntu 14 : OpenCV 3.1, CUDA 7.5
#   Ubuntu 16 : OpenCV 3.1, CUDA 8.0

##For Jetson, OpenCV4Tegra is based on OpenCV2.4
exec_program(uname ARGS -p OUTPUT_VARIABLE CMAKE_SYSTEM_NAME2)
if ( CMAKE_SYSTEM_NAME2 MATCHES "aarch64" ) # Jetson TX1
    SET(OCV_VERSION "2.4")
    SET(CUDA_VERSION "8.0")
    SET(CUDA_USE_STATIC_CUDA_RUNTIME OFF)
<<<<<<< HEAD
=======
elseif(CMAKE_SYSTEM_NAME2 MATCHES "armv7l" ) # Jetson TK1
    SET(OCV_VERSION "2.4")
    SET(CUDA_VERSION "6.5")
    SET(CUDA_USE_STATIC_CUDA_RUNTIME OFF)
>>>>>>> 6c06bb0a
else() # Ubuntu Desktop
    SET(OCV_VERSION "3.1")
    SET(CUDA_VERSION "8.0")
endif()
find_package(OpenCV ${OCV_VERSION} COMPONENTS core highgui imgproc REQUIRED)
find_package(CUDA ${CUDA_VERSION} REQUIRED)

find_package(PCL REQUIRED)

find_package(catkin REQUIRED COMPONENTS
  image_transport
  roscpp
  rosconsole
  sensor_msgs
  dynamic_reconfigure
  tf2_ros
  pcl_conversions
  nodelet
)

generate_dynamic_reconfigure_options(
  cfg/Zed.cfg
)

catkin_package(
  CATKIN_DEPENDS
    roscpp
    rosconsole
    sensor_msgs
    opencv
    image_transport
    dynamic_reconfigure
    tf2_ros
    pcl_conversions
)

###############################################################################
# INCLUDES

# Specify locations of header files.
include_directories(
	${catkin_INCLUDE_DIRS}
	${CUDA_INCLUDE_DIRS}
	${ZED_INCLUDE_DIRS}
	${OpenCV_INCLUDE_DIRS}
	${PCL_INCLUDE_DIRS}
)

link_directories(${ZED_LIBRARY_DIR})
link_directories(${CUDA_LIBRARY_DIRS})
link_directories(${OpenCV_LIBRARY_DIRS})
link_directories(${PCL_LIBRARY_DIRS})

###############################################################################

###############################################################################
# EXECUTABLE

add_definitions(-std=c++11)
list(REMOVE_ITEM PCL_LIBRARIES "vtkproj4") ## if using from pcl package (pcl/vtk bug)
set(LINK_LIBRARIES
  ${catkin_LIBRARIES}
  ${ZED_LIBRARIES}
  ${CUDA_LIBRARIES} ${CUDA_nppi_LIBRARY} ${CUDA_npps_LIBRARY}
  ${OpenCV_LIBS}
  ${PCL_LIBRARIES})

add_library(ZEDWrapper src/zed_wrapper_nodelet.cpp)
target_link_libraries(ZEDWrapper ${LINK_LIBRARIES})
add_dependencies(ZEDWrapper ${PROJECT_NAME}_gencfg)

add_executable(zed_wrapper_node src/zed_wrapper_node.cpp)
target_link_libraries(zed_wrapper_node ZEDWrapper ${LINK_LIBRARIES})
add_dependencies(zed_wrapper_node ${PROJECT_NAME}_gencfg)

###############################################################################

#Add all files in subdirectories of the project in
# a dummy_target so qtcreator have access to all files
FILE(GLOB_RECURSE extra_files ${CMAKE_SOURCE_DIR}/*)
add_custom_target(dummy_${PROJECT_NAME} SOURCES ${extra_files})

###############################################################################
# INSTALL

install(TARGETS
  ZEDWrapper
  zed_wrapper_node
  ARCHIVE DESTINATION ${CATKIN_PACKAGE_LIB_DESTINATION}
  LIBRARY DESTINATION ${CATKIN_PACKAGE_LIB_DESTINATION}
  RUNTIME DESTINATION ${CATKIN_PACKAGE_BIN_DESTINATION})
install(FILES
  nodelet_plugins.xml
  DESTINATION ${CATKIN_PACKAGE_SHARE_DESTINATION})
install(DIRECTORY
  launch
  DESTINATION ${CATKIN_PACKAGE_SHARE_DESTINATION})<|MERGE_RESOLUTION|>--- conflicted
+++ resolved
@@ -9,27 +9,12 @@
 
 find_package(ZED 2.0 REQUIRED)
 
-#If you have compilation issues, edit OCV_VERSION and CUDA_VERSION according to the following values :
-#ZED SDK 1.1.1 : (https://www.stereolabs.com/developers/#download_anchor)
-#   TX1 Jetpack 2.3 : OpenCV 2.4, CUDA 8.0
-#   TX1 Jetpack < 2.3 : OpenCV 2.4, CUDA 7.0
-#   TK1 : OpenCV 2.4, CUDA 6.5
-#   Ubuntu 14 : OpenCV 3.1, CUDA 7.5
-#   Ubuntu 16 : OpenCV 3.1, CUDA 8.0
-
 ##For Jetson, OpenCV4Tegra is based on OpenCV2.4
 exec_program(uname ARGS -p OUTPUT_VARIABLE CMAKE_SYSTEM_NAME2)
 if ( CMAKE_SYSTEM_NAME2 MATCHES "aarch64" ) # Jetson TX1
     SET(OCV_VERSION "2.4")
     SET(CUDA_VERSION "8.0")
     SET(CUDA_USE_STATIC_CUDA_RUNTIME OFF)
-<<<<<<< HEAD
-=======
-elseif(CMAKE_SYSTEM_NAME2 MATCHES "armv7l" ) # Jetson TK1
-    SET(OCV_VERSION "2.4")
-    SET(CUDA_VERSION "6.5")
-    SET(CUDA_USE_STATIC_CUDA_RUNTIME OFF)
->>>>>>> 6c06bb0a
 else() # Ubuntu Desktop
     SET(OCV_VERSION "3.1")
     SET(CUDA_VERSION "8.0")
